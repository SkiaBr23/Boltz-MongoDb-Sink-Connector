--- conflicted
+++ resolved
@@ -9,11 +9,7 @@
     id 'maven-publish'
 }
 
-<<<<<<< HEAD
-version = '0.2-SNAPSHOT'
-=======
 version = '0.1.1'
->>>>>>> a872395f
 
 targetCompatibility = '1.8'
 sourceCompatibility = '1.8'
